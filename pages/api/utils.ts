--- conflicted
+++ resolved
@@ -1,150 +1,140 @@
-import { LinearClient } from "@linear/sdk";
-import got from "got";
-import prisma from "../../prisma";
-
-/**
- * Server-only utility functions
- */
-
-/**
- * Map a Linear username to a GitHub username in the database if not already mapped
- *
- * @param {LinearClient} linearClient to get the authenticated Linear user's info
- * @param {number} githubUserId
- * @param {string} linearUserId
- * @param {string} userAgentHeader to respect GitHub API's policies
- * @param {string} githubAuthHeader to get the authenticated GitHub user's info
- */
-export const upsertUser = async (
-    linearClient: LinearClient,
-    githubUserId: number,
-    linearUserId: string,
-    userAgentHeader: string,
-    githubAuthHeader: string
-): Promise<void> => {
-    const existingUser = await prisma.user.findFirst({
-        where: {
-            AND: {
-                githubUserId: githubUserId,
-                linearUserId: linearUserId
-            }
-        }
-    });
-
-    if (!existingUser) {
-        console.log("Adding user to users table");
-
-        const linearUser = await linearClient.viewer;
-
-<<<<<<< HEAD
-        const githubUserBody = await got
-            .get(`https://api.github.com/user`, {
-=======
-        const githubUserResponse = await got.get(
-            `https://api.github.com/user`,
-            {
->>>>>>> d028dc9e
-                headers: {
-                    "User-Agent": userAgentHeader,
-                    Authorization: githubAuthHeader
-                }
-<<<<<<< HEAD
-            })
-            .json<any>();
-=======
-            }
-        );
-        const githubUserBody = JSON.parse(githubUserResponse.body);
->>>>>>> d028dc9e
-
-        await prisma.user.upsert({
-            where: {
-                githubUserId_linearUserId: {
-                    githubUserId: githubUserId,
-                    linearUserId: linearUserId
-                }
-            },
-            update: {
-                githubUsername: githubUserBody.login,
-                githubEmail: githubUserBody.email ?? "",
-                linearUsername: linearUser.displayName,
-                linearEmail: linearUser.email ?? ""
-            },
-            create: {
-                githubUserId: githubUserId,
-                linearUserId: linearUserId,
-                githubUsername: githubUserBody.login,
-                githubEmail: githubUserBody.email ?? "",
-                linearUsername: linearUser.displayName,
-                linearEmail: linearUser.email ?? ""
-            }
-        });
-    }
-
-    return;
-};
-
-/**
- * Translate users' usernames from one platform to the other
- * @param {string[]} usernames of Linear or GitHub users
- * @returns {string[]} Linear and GitHub usernames corresponding to the provided usernames
- */
-export const mapUsernames = async (
-    usernames: string[],
-    platform: "linear" | "github"
-): Promise<Array<{ githubUsername: string; linearUsername: string }>> => {
-    console.log(`Mapping ${platform} usernames`);
-
-    const filters = usernames.map((username: string) => {
-        return { [`${platform}Username`]: username };
-    });
-
-    const existingUsers = await prisma.user.findMany({
-        where: {
-            OR: filters
-        },
-        select: {
-            githubUsername: true,
-            linearUsername: true
-        }
-    });
-
-    if (!existingUsers?.length) return [];
-
-    return existingUsers;
-};
-
-/**
- * Replace all mentions of users with their username in the corresponding platform
- * @param {string} body the message to be sent
- * @returns {string} the message with all mentions replaced
- */
-export const replaceMentions = async (
-    body: string,
-    platform: "linear" | "github"
-) => {
-    if (!body?.match(/(?<=@)\w+/g)) return body;
-
-    console.log(`Replacing ${platform} mentions`);
-
-    let sanitizedBody = body;
-
-    const mentionMatches = sanitizedBody.matchAll(/(?<=@)\w+/g) ?? [];
-    const userMentions =
-        Array.from(mentionMatches)?.map(mention => mention?.[0]) ?? [];
-
-    const userMentionReplacements = await mapUsernames(userMentions, platform);
-
-    userMentionReplacements.forEach(mention => {
-        sanitizedBody = sanitizedBody.replace(
-            new RegExp(`@${mention[`${platform}Username`]}`, "g"),
-            `@${
-                mention[
-                    `${platform === "linear" ? "github" : "linear"}Username`
-                ]
-            }`
-        );
-    });
-
-    return sanitizedBody;
-};
+import { LinearClient } from "@linear/sdk";
+import got from "got";
+import prisma from "../../prisma";
+
+/**
+ * Server-only utility functions
+ */
+
+/**
+ * Map a Linear username to a GitHub username in the database if not already mapped
+ *
+ * @param {LinearClient} linearClient to get the authenticated Linear user's info
+ * @param {number} githubUserId
+ * @param {string} linearUserId
+ * @param {string} userAgentHeader to respect GitHub API's policies
+ * @param {string} githubAuthHeader to get the authenticated GitHub user's info
+ */
+export const upsertUser = async (
+    linearClient: LinearClient,
+    githubUserId: number,
+    linearUserId: string,
+    userAgentHeader: string,
+    githubAuthHeader: string
+): Promise<void> => {
+    const existingUser = await prisma.user.findFirst({
+        where: {
+            AND: {
+                githubUserId: githubUserId,
+                linearUserId: linearUserId
+            }
+        }
+    });
+
+    if (!existingUser) {
+        console.log("Adding user to users table");
+
+        const linearUser = await linearClient.viewer;
+
+        const githubUserResponse = await got.get(
+            `https://api.github.com/user`,
+            {
+                headers: {
+                    "User-Agent": userAgentHeader,
+                    Authorization: githubAuthHeader
+                }
+            }
+        );
+        const githubUserBody = JSON.parse(githubUserResponse.body);
+
+        await prisma.user.upsert({
+            where: {
+                githubUserId_linearUserId: {
+                    githubUserId: githubUserId,
+                    linearUserId: linearUserId
+                }
+            },
+            update: {
+                githubUsername: githubUserBody.login,
+                githubEmail: githubUserBody.email ?? "",
+                linearUsername: linearUser.displayName,
+                linearEmail: linearUser.email ?? ""
+            },
+            create: {
+                githubUserId: githubUserId,
+                linearUserId: linearUserId,
+                githubUsername: githubUserBody.login,
+                githubEmail: githubUserBody.email ?? "",
+                linearUsername: linearUser.displayName,
+                linearEmail: linearUser.email ?? ""
+            }
+        });
+    }
+
+    return;
+};
+
+/**
+ * Translate users' usernames from one platform to the other
+ * @param {string[]} usernames of Linear or GitHub users
+ * @returns {string[]} Linear and GitHub usernames corresponding to the provided usernames
+ */
+export const mapUsernames = async (
+    usernames: string[],
+    platform: "linear" | "github"
+): Promise<Array<{ githubUsername: string; linearUsername: string }>> => {
+    console.log(`Mapping ${platform} usernames`);
+
+    const filters = usernames.map((username: string) => {
+        return { [`${platform}Username`]: username };
+    });
+
+    const existingUsers = await prisma.user.findMany({
+        where: {
+            OR: filters
+        },
+        select: {
+            githubUsername: true,
+            linearUsername: true
+        }
+    });
+
+    if (!existingUsers?.length) return [];
+
+    return existingUsers;
+};
+
+/**
+ * Replace all mentions of users with their username in the corresponding platform
+ * @param {string} body the message to be sent
+ * @returns {string} the message with all mentions replaced
+ */
+export const replaceMentions = async (
+    body: string,
+    platform: "linear" | "github"
+) => {
+    if (!body?.match(/(?<=@)\w+/g)) return body;
+
+    console.log(`Replacing ${platform} mentions`);
+
+    let sanitizedBody = body;
+
+    const mentionMatches = sanitizedBody.matchAll(/(?<=@)\w+/g) ?? [];
+    const userMentions =
+        Array.from(mentionMatches)?.map(mention => mention?.[0]) ?? [];
+
+    const userMentionReplacements = await mapUsernames(userMentions, platform);
+
+    userMentionReplacements.forEach(mention => {
+        sanitizedBody = sanitizedBody.replace(
+            new RegExp(`@${mention[`${platform}Username`]}`, "g"),
+            `@${
+                mention[
+                    `${platform === "linear" ? "github" : "linear"}Username`
+                ]
+            }`
+        );
+    });
+
+    return sanitizedBody;
+};